--- conflicted
+++ resolved
@@ -306,13 +306,9 @@
     [nx] : decorrelation length in grid-cells for x
     [ny] : decorrelation length in grid-cells for y
     [vmap] : dictionary mapping source and destination variables
-<<<<<<< HEAD
+    [cdlfile] : CDL template for the resulting netcdf file
     [dims] : make a 1-d lat/lon or 2-d lat/lon z-grid file. This is 
              overwritten by the z_grid if specified
-=======
-    [cdlfile] : CDL template for the resulting netcdf file
-    [dims] : make a 1-d lat/lon or 2-d lat/lon z-grid file
->>>>>>> 0a35d0e8
     
     Returns
     -------
