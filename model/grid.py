--- conflicted
+++ resolved
@@ -494,11 +494,7 @@
         inside=poly.contains_points(np.vstack((self.J.flatten(),
                                                self.I.flatten())).T,
                                     radius=radius)
-<<<<<<< HEAD
-        return np.ma.masked_where(inside.reshape(self.lat_rho.shape)==False,
-=======
         return np.ma.masked_where(inside.reshape(self.lat_rho.shape),
->>>>>>> 216c3986
                                   np.ones(self.lat_rho.shape))
 
         
