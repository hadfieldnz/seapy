#!/usr/bin/env python
"""
  Functions to generate ROMS netcdf files

  Written by Brian Powell on 04/26/13
  Copyright (c)2018 University of Hawaii under the MIT-License.
"""


import os
import re
import netCDF4
import numpy as np
from datetime import datetime
from seapy.lib import default_epoch
from seapy.cdl_parser import cdl_parser
from seapy.roms import lib
from warnings import warn

"""
    Module variables
"""
_cdl_dir = os.path.dirname(lib.__file__)
_cdl_dir = "/".join((('.' if not _cdl_dir else _cdl_dir), "cdl/"))
_format = "NETCDF4_CLASSIC"


def __number_or_string(val):
    """
    convert a string to a number if the string represents a number;
    otherwise, return the string.
    """
    try:
        val = float(val.strip())
    except ValueError:
        pass
    return val


def ncgen(filename, dims=None, vars=None, attr=None, title=None,
          clobber=False, format=_format):
    """
    Create a new netcdf file with the given definitions. Need to define
    the dimensions, the variables, and the attributes.

    Parameters
    ----------
    filename : string
        name and path of file to create
    dims : dict
        dictionary of dimensions with dimension name as keys, and the value
        as the length of the dimension. NOTE: 0 value means UNLIMITED.
    vars: list of dictionaries
        each variable to define is a dictionary that contains three keys:
            name: string name of variable
            type: string type (float, double, etc.)
            dims: comma separated string of dimensions ("ocean_time, eta_rho")
            attr: dictionary of variable attributes where the key is
                  the attribute name and the value is the attribute string
    attr: dict, optional
        optional dictionary of global attributes for the netcdf file:
        key is the attribute name and the value is the attribute string
    title: string, optional
        netcdf attribute title
    clobber: bool, optional
        If True, destroy existing file
    format: string, optional
        NetCDF format to use. Default is NETCDF4_CLASSIC

    Returns
    -------
    nc, netCDF4 object

    Examples
    --------
    >>> dims = {"ocean_time":0, "eta_rho":120, "xi_rho":100}
    >>> vars = [  {"name":"eta_slice", "type":"double",
                   "dims":"ocean_time, eta_rho",
                   "attr":{"units":"degrees Celcius"}},
                  {"name":"xi_slice", "type":"double",
                   "dims":"ocean_time, xi_rho",
                   "attr":{"units":"degrees Celcius"}} ]
    >>> seapy.roms.ncgen("test.nc", dims=dims, vars=vars, title="Test")
    """
    vars = np.atleast_1d(vars)
    if dims is None:
        dims = {}
    if attr is None:
        attr = {}
    # Create the file
    if not os.path.isfile(filename) or clobber:
        _nc = netCDF4.Dataset(filename, "w", format=format)
        # Loop over the dimensions and add them
        for dim in dims:
            _nc.createDimension(dim, dims[dim])
        # Loop over the variables and add them
        for var in vars:
<<<<<<< HEAD
            add_variable(_nc, var)

=======
            if var["dims"][0]:
                nvar = _nc.createVariable(var["name"], var["type"],
                                          var["dims"])
            else:
                nvar = _nc.createVariable(var["name"], var["type"])
            try:
                for key in var["attr"]:
                    nvar.setncattr(key,
                                   __number_or_string(var["attr"][key]))
            except KeyError:
                pass
>>>>>>> ce5f5d4b
        # Add global attributes
        for a in attr:
            _nc.setncattr(a, attr[a])

        try:
            _nc.author = os.getenv('USER') or \
                os.getenv('LOGNAME') or \
                os.getenv('USERNAME') or \
                os.getlogin() or \
                'nobody'
        except (AttributeError, IOError, OSError, FileNotFoundError) as e:
            _nc.author = 'nobody'

        _nc.history = datetime.now().strftime(
            "Created on %a, %B %d, %Y at %H:%M")
        if title is not None:
            _nc.title = title
        _nc.close()
    else:
        warn(filename + " already exists. Using existing definition")
    return netCDF4.Dataset(filename, "a")
    pass


def _set_grid_dimensions(dims, eta_rho, xi_rho, s_rho):
    """
        internal method: Set grid dimensions
    """
    if "xi_rho" in dims.keys():
        dims["xi_rho"] = xi_rho
    if "xi_u" in dims.keys():
        dims["xi_u"] = xi_rho - 1
    if "xi_v" in dims.keys():
        dims["xi_v"] = xi_rho
    if "xi_psi" in dims.keys():
        dims["xi_psi"] = xi_rho - 1
    if "eta_rho" in dims.keys():
        dims["eta_rho"] = eta_rho
    if "eta_u" in dims.keys():
        dims["eta_u"] = eta_rho
    if "eta_v" in dims.keys():
        dims["eta_v"] = eta_rho - 1
    if "eta_psi" in dims.keys():
        dims["eta_psi"] = eta_rho - 1
    if "s_rho" in dims.keys():
        dims["s_rho"] = s_rho
    if "s_w" in dims.keys():
        dims["s_w"] = s_rho + 1

    return dims


def _set_time_ref(vars, timevar, reftime, cycle=None):
    """
        internal method: Set time reference
    """
    if isinstance(timevar, str):
        timevar = [timevar]
    for tvar in timevar:
        for nvar in vars:
            if nvar["name"] == tvar:
                if "units" in nvar["attr"]:
                    t = re.findall('(\w+) since .*', nvar["attr"]["units"])
                    nvar["attr"]["units"] = \
                        "{:s} since {:s}".format(t[0], str(reftime))
                else:
                    nvar["attr"]["units"] = \
                        "days since {:s}".format(str(reftime))
                if cycle is not None:
                    nvar["attr"]["cycle_length"] = cycle
    return vars


def add_variable(nc, var):
    """
    Add a new variable with meta data to an existing netcdf file

    Parameters
    ----------
    filename : string or netCDF4 object
        name or file to add the variable to
    vars: dictionary
            name: string name of variable
            type: string type (float, double, etc.)
            dims: comma separated string of dimensions ("ocean_time, eta_rho")
            attr: dictionary of variable attributes where the key is
                  the attribute name and the value is the attribute string

    Returns
    -------
    nc, netCDF4 object

    Examples
    --------
    >>> var = {"name":"eta_slice", "type":"double",
               "dims":"ocean_time, eta_rho",
               "attr":{"units":"degrees Celcius"}}
    >>> nc = seapy.roms.ncgen.add_variable("test.nc", var)
    """
    if nc is None:
        raise AttributeError("No file was specified")
    if isinstance(nc, netCDF4._netCDF4.Dataset):
        pass
    else:
        nc = netCDF4.Dataset(nc, "a")

    if var["dims"][0]:
        nvar = nc.createVariable(var["name"], var["type"],
                                 var["dims"])
    else:
        nvar = nc.createVariable(var["name"], var["type"])
    try:
        for key in var["attr"]:
            # Check if it is a number and convert
            astr = var["attr"][key].strip()
            astr = float(astr) if \
                astr.lstrip('+-').replace('.', '', 1).isdigit() \
                else astr
            setattr(nvar, key, astr)
    except KeyError:
        pass

    return nc


def _create_generic_file(filename, cdl, eta_rho, xi_rho, s_rho,
                         reftime=None, clobber=False, title="ROMS"):
    """
        internal method: Generic file creator that uses ocean_time
    """
    # Generate the Structure
    dims, vars, attr = cdl_parser(cdl)

    # Fill in the appropriate dimension values
    dims = _set_grid_dimensions(dims, eta_rho, xi_rho, s_rho)
    if reftime is not None:
        vars = _set_time_ref(vars, "ocean_time", reftime)

    # Create the file
    _nc = ncgen(filename, dims=dims, vars=vars, attr=attr, clobber=clobber,
                title=title)

    # Return the new file
    return _nc


def create_psource(filename, nriver=1, s_rho=5,
                   reftime=default_epoch, clobber=False, cdl=None, title="My River"):
    """
    Create a new, blank point source file

    Parameters
    ----------
    filename : string
        name and path of file to create
    nriver : int, optional
        number of rivers to put in file
    s_rho: int, optional
        number of s-levels
    reftime: datetime, optional
        date of epoch for time origin in netcdf
    clobber: bool, optional
        If True, clobber any existing files and recreate. If False, use
        the existing file definition
    cdl: string, optional,
        Use the specified CDL file as the definition for the new
        netCDF file.
    title: string, optional
        netcdf attribute title

    Returns
    -------
    nc, netCDF4 object

    """
    # Generate the Structure
    dims, vars, attr = cdl_parser(
        _cdl_dir + "frc_rivers.cdl" if cdl is None else cdl)

    # Fill in the appropriate river values
    dims["river"] = nriver
    dims["s_rho"] = s_rho
    vars = _set_time_ref(vars, "river_time", reftime)

    # Create the river file
    _nc = ncgen(filename, dims=dims, vars=vars, attr=attr, clobber=clobber,
                title=title)

    # Return the new file
    return _nc


def create_grid(filename, eta_rho=10, xi_rho=10, s_rho=1, clobber=False,
                cdl=None, title="My Grid"):
    """
    Create a new, blank grid file


    Parameters
    ----------
    filename : string
        name and path of file to create
    eta_rho: int, optional
        number of rows in the eta direction
    xi_rho: int, optional
        number of columns in the xi direction
    s_rho: int, optional
        number of s-levels
    clobber: bool, optional
        If True, clobber any existing files and recreate. If False, use
        the existing file definition
    cdl: string, optional,
        Use the specified CDL file as the definition for the new
        netCDF file.
    title: string, optional
        netcdf attribute title

    Returns
    -------
    nc, netCDF4 object

    """
    # Generate the Structure
    dims, vars, attr = cdl_parser(
        _cdl_dir + "roms_grid.cdl" if cdl is None else cdl)

    # Fill in the appropriate dimension values
    dims = _set_grid_dimensions(dims, eta_rho, xi_rho, s_rho)

    print(dims)

    # Create the grid file
    _nc = ncgen(filename, dims=dims, vars=vars, attr=attr, clobber=clobber,
                title=title)

    # Return the new file
    return _nc


def create_adsen(filename, eta_rho=10, xi_rho=10, s_rho=1,
                 reftime=default_epoch, clobber=False, cdl=None, title="My Adsen"):
    """
    Create a new adjoint sensitivity file

    Parameters
    ----------
    filename : string
        name and path of file to create
    eta_rho: int, optional
        number of rows in the eta direction
    xi_rho: int, optional
        number of columns in the xi direction
    s_rho: int, optional
        number of s-levels
    reftime: datetime, optional
        date of epoch for time origin in netcdf
    clobber: bool, optional
        If True, clobber any existing files and recreate. If False, use
        the existing file definition
    title: string, optional
        netcdf attribute title

    Returns
    -------
    nc, netCDF4 object

    """
    # Create the general file
    return _create_generic_file(filename, _cdl_dir + "adsen.cdl" if cdl is None else cdl,
                                eta_rho, xi_rho, s_rho, reftime, clobber, title)


def create_bry(filename, eta_rho=10, xi_rho=10, s_rho=1,
               reftime=default_epoch, clobber=False, cdl=None, title="My BRY"):
    """
    Create a bry forcing file

    Parameters
    ----------
    filename : string
        name and path of file to create
    eta_rho: int, optional
        number of rows in the eta direction
    xi_rho: int, optional
        number of columns in the xi direction
    s_rho: int, optional
        number of s-levels
    reftime: datetime, optional
        date of epoch for time origin in netcdf
    clobber: bool, optional
        If True, clobber any existing files and recreate. If False, use
        the existing file definition
    cdl: string, optional,
        Use the specified CDL file as the definition for the new
        netCDF file.
    title: string, optional
        netcdf attribute title

    Returns
    -------
    nc, netCDF4 object

    """
    # Generate the Structure
    dims, vars, attr = cdl_parser(
        _cdl_dir + "bry_unlimit.cdl" if cdl is None else cdl)

    # Fill in the appropriate dimension values
    dims = _set_grid_dimensions(dims, eta_rho, xi_rho, s_rho)
    vars = _set_time_ref(vars, "bry_time", reftime)

    # Create the file
    _nc = ncgen(filename, dims=dims, vars=vars, attr=attr, clobber=clobber,
                title=title)

    # Return the new file
    return _nc


def create_clim(filename, eta_rho=10, xi_rho=10, s_rho=1,
                reftime=default_epoch, clobber=False, cdl=None, title="My CLIM"):
    """
    Create a climatology forcing file

    Parameters
    ----------
    filename : string
        name and path of file to create
    eta_rho: int, optional
        number of rows in the eta direction
    xi_rho: int, optional
        number of columns in the xi direction
    s_rho: int, optional
        number of s-levels
    reftime: datetime, optional
        date of epoch for time origin in netcdf
    clobber: bool, optional
        If True, clobber any existing files and recreate. If False, use
        the existing file definition
    cdl: string, optional,
        Use the specified CDL file as the definition for the new
        netCDF file.
    title: string, optional
        netcdf attribute title

    Returns
    -------
    nc, netCDF4 object

    """
    # Generate the Structure
    dims, vars, attr = cdl_parser(
        _cdl_dir + "clm_ts.cdl" if cdl is None else cdl)

    # Fill in the appropriate dimension values
    dims = _set_grid_dimensions(dims, eta_rho, xi_rho, s_rho)
    vars = _set_time_ref(vars, "clim_time", reftime)

    # Create the file
    _nc = ncgen(filename, dims=dims, vars=vars, attr=attr, clobber=clobber,
                title=title)

    # Return the new file
    return _nc


def create_frc_bulk(filename, lat=10, lon=10,
                    reftime=default_epoch, clobber=False, cdl=None,
                    title="My Forcing"):
    """
    Create a bulk flux forcing file

    Parameters
    ----------
    filename : string
        name and path of file to create
    eta_rho: int, optional
        number of rows in the eta direction
    xi_rho: int, optional
        number of columns in the xi direction
    reftime: datetime, optional
        date of epoch for time origin in netcdf
    clobber: bool, optional
        If True, clobber any existing files and recreate. If False, use
        the existing file definition
    cdl: string, optional,
        Use the specified CDL file as the definition for the new
        netCDF file.
    title: string, optional
        netcdf attribute title

    Returns
    -------
    nc, netCDF4 object

    """
    # Generate the Structure
    dims, vars, attr = cdl_parser(
        _cdl_dir + "frc_bulk.cdl" if cdl is None else cdl)

    # Fill in the appropriate dimension values
    dims["lat"] = lat
    dims["lon"] = lon
    vars = _set_time_ref(vars, "frc_time", reftime)

    # Create the file
    _nc = ncgen(filename, dims=dims, vars=vars, attr=attr, clobber=clobber,
                title=title)

    # Return the new file
    return _nc


def create_frc_direct(filename, eta_rho=10, xi_rho=10,
                      reftime=default_epoch, clobber=False, cdl=None,
                      title="My Forcing"):
    """
    Create a direct surface forcing file

    Parameters
    ----------
    filename : string
        name and path of file to create
    eta_rho: int, optional
        number of rows in the eta direction
    xi_rho: int, optional
        number of columns in the xi direction
    reftime: datetime, optional
        date of epoch for time origin in netcdf
    clobber: bool, optional
        If True, clobber any existing files and recreate. If False, use
        the existing file definition
    cdl: string, optional,
        Use the specified CDL file as the definition for the new
        netCDF file.
    title: string, optional
        netcdf attribute title

    Returns
    -------
    nc, netCDF4 object

    """
    # Generate the Structure
    dims, vars, attr = cdl_parser(
        _cdl_dir + "frc_direct.cdl" if cdl is None else cdl)

    # Fill in the appropriate dimension values
    dims = {'y_rho': eta_rho,
            'y_u': eta_rho,
            'y_v': eta_rho - 1,
            'x_rho': xi_rho,
            'x_u': xi_rho - 1,
            'x_v': xi_rho,
            'frc_time': 0}
    vars = _set_time_ref(vars, 'frc_time', reftime)

    # Create the file
    _nc = ncgen(filename, dims=dims, vars=vars, attr=attr, clobber=clobber,
                title=title)

    # Return the new file
    return _nc


def create_frc_flux(filename, eta_rho=10, xi_rho=10, ntimes=1,
                    cycle=None, reftime=default_epoch, clobber=False,
                    cdl=None, title="My Flux"):
    """
    Create a surface flux forcing file

    Parameters
    ----------
    filename : string
        name and path of file to create
    eta_rho: int, optional
        number of rows in the eta direction
    xi_rho: int, optional
        number of columns in the xi direction
    s_rho: int, optional
        number of s-levels
    ntimes: int, optional
        number of time records (climatology files do not have unlimited
        dimension)
    cycle: int or None, optional
        The number of days before cycling the forcing records
    reftime: datetime, optional
        date of epoch for time origin in netcdf
    clobber: bool, optional
        If True, clobber any existing files and recreate. If False, use
        the existing file definition
    cdl: string, optional,
        Use the specified CDL file as the definition for the new
        netCDF file.
    title: string, optional
        netcdf attribute title

    Returns
    -------
    nc, netCDF4 object

    """
    # Generate the Structure
    dims, vars, attr = cdl_parser(
        _cdl_dir + "frc_fluxclm.cdl" if cdl is None else cdl)

    # Fill in the appropriate dimension values
    dims = _set_grid_dimensions(dims, eta_rho, xi_rho, 1)
    times = ("srf_time", "shf_time", "swf_time", "sss_time")
    for n in times:
        dims[n] = ntimes
    vars = _set_time_ref(vars, times, reftime)

    # Create the file
    _nc = ncgen(filename, dims=dims, vars=vars, attr=attr, clobber=clobber,
                title=title)

    # Return the new file
    return _nc


def create_frc_srelax(filename, eta_rho=10, xi_rho=10, s_rho=1, cycle=None,
                      reftime=default_epoch, clobber=False, cdl=None,
                      title="My Srelaxation"):
    """
    Create a Salt Relaxation forcing file

    Parameters
    ----------
    filename : string
        name and path of file to create
    eta_rho: int, optional
        number of rows in the eta direction
    xi_rho: int, optional
        number of columns in the xi direction
    s_rho: int, optional
        number of s-levels
    cycle: int or None, optional
        The number of days before cycling the forcing records
    reftime: datetime, optional
        date of epoch for time origin in netcdf
    clobber: bool, optional
        If True, clobber any existing files and recreate. If False, use
        the existing file definition
    cdl: string, optional,
        Use the specified CDL file as the definition for the new
        netCDF file.
    title: string, optional
        netcdf attribute title

    Returns
    -------
    nc, netCDF4 object

    """
    # Generate the Structure
    dims, vars, attr = cdl_parser(
        _cdl_dir + "frc_srelax.cdl" if cdl is None else cdl)

    # Fill in the appropriate dimension values
    dims = _set_grid_dimensions(dims, eta_rho, xi_rho, s_rho)
    vars = _set_time_ref(vars, "sss_time", reftime, cycle)

    # Create the file
    _nc = ncgen(filename, dims=dims, vars=vars, attr=attr, clobber=clobber,
                title=title)

    # Return the new file
    return _nc


def create_frc_qcorr(filename, eta_rho=10, xi_rho=10, s_rho=1, cycle=None,
                     reftime=default_epoch, clobber=False, cdl=None,
                     title="My Qcorrection"):
    """
    Create a Q Correction forcing file

    Parameters
    ----------
    filename : string
        name and path of file to create
    eta_rho: int, optional
        number of rows in the eta direction
    xi_rho: int, optional
        number of columns in the xi direction
    s_rho: int, optional
        number of s-levels
    cycle: int or None, optional
        The number of days before cycling the forcing records
    reftime: datetime, optional
        date of epoch for time origin in netcdf
    clobber: bool, optional
        If True, clobber any existing files and recreate. If False, use
        the existing file definition
    cdl: string, optional,
        Use the specified CDL file as the definition for the new
        netCDF file.
    title: string, optional
        netcdf attribute title

    Returns
    -------
    nc, netCDF4 object

    """
    # Generate the Structure
    dims, vars, attr = cdl_parser(
        _cdl_dir + "frc_qcorr.cdl" if cdl is None else cdl)

    # Fill in the appropriate dimension values
    dims = _set_grid_dimensions(dims, eta_rho, xi_rho, s_rho)
    vars = _set_time_ref(vars, "sst_time", reftime, cycle)

    # Create the file
    _nc = ncgen(filename, dims=dims, vars=vars, attr=attr, clobber=clobber,
                title=title)

    # Return the new file
    return _nc


def create_frc_wind(filename, eta_rho=10, xi_rho=10, s_rho=1, cycle=None,
                    reftime=default_epoch, clobber=False, cdl=None,
                    title="My Winds"):
    """
    Create a surface wind stress forcing file

    Parameters
    ----------
    filename : string
        name and path of file to create
    eta_rho: int, optional
        number of rows in the eta direction
    xi_rho: int, optional
        number of columns in the xi direction
    s_rho: int, optional
        number of s-levels
    cycle: int or None, optional
        The number of days before cycling the forcing records
    reftime: datetime, optional
        date of epoch for time origin in netcdf
    clobber: bool, optional
        If True, clobber any existing files and recreate. If False, use
        the existing file definition
    cdl: string, optional,
        Use the specified CDL file as the definition for the new
        netCDF file.
    title: string, optional
        netcdf attribute title

    Returns
    -------
    nc, netCDF4 object

    """
    # Generate the Structure
    dims, vars, attr = cdl_parser(
        _cdl_dir + "frc_windstress.cdl" if cdl is None else cdl)

    # Fill in the appropriate dimension values
    dims = _set_grid_dimensions(dims, eta_rho, xi_rho, s_rho)
    vars = _set_time_ref(vars, "sms_time", reftime, cycle)

    # Create the file
    _nc = ncgen(filename, dims=dims, vars=vars, attr=attr, clobber=clobber,
                title=title)

    # Return the new file
    return _nc


def create_frc_wave(filename, eta_rho=10, xi_rho=10, reftime=default_epoch,
                    clobber=False, cdl=None, title="My Waves"):
    """
    Create a surface wave forcing file

    Parameters
    ----------
    filename : string
        name and path of file to create
    eta_rho: int, optional
        number of rows in the eta direction
    xi_rho: int, optional
        number of columns in the xi direction
    reftime: datetime, optional
        date of epoch for time origin in netcdf
    clobber: bool, optional
        If True, clobber any existing files and recreate. If False, use
        the existing file definition
    cdl: string, optional,
        Use the specified CDL file as the definition for the new
        netCDF file.
    title: string, optional
        netcdf attribute title

    Returns
    -------
    nc, netCDF4 object

    """
    # Generate the Structure
    dims, vars, attr = cdl_parser(
        _cdl_dir + "frc_wave.cdl" if cdl is None else cdl)

    # Fill in the appropriate dimension values
    dims = _set_grid_dimensions(dims, eta_rho, xi_rho, s_rho=1)
    vars = _set_time_ref(vars, "wave_time", reftime)

    # Create the file
    _nc = ncgen(filename, dims=dims, vars=vars, attr=attr, clobber=clobber,
                title=title)

    # Return the new file
    return _nc


def create_tide(filename, eta_rho=10, xi_rho=10, s_rho=1, ntides=1,
                reftime=default_epoch, clobber=False,
                title="My Tides"):
    """
    Create a barotropic tide forcing file

    Parameters
    ----------
    filename : string
        name and path of file to create
    eta_rho: int, optional
        number of rows in the eta direction
    xi_rho: int, optional
        number of columns in the xi direction
    s_rho: int, optional
        number of s-levels
    ntides: int, optional
        number of tidal frequencies to force with
    reftime: datetime, optional
        date of epoch for time origin in netcdf
    clobber: bool, optional
        If True, clobber any existing files and recreate. If False, use
        the existing file definition
    title: string, optional
        netcdf attribute title

    Returns
    -------
    nc, netCDF4 object

    """
    # Generate the Structure
    dims, vars, attr = cdl_parser(_cdl_dir + "frc_tides.cdl")

    # Fill in the appropriate dimension values
    dims = _set_grid_dimensions(dims, eta_rho, xi_rho, s_rho)
    dims["tide_period"] = ntides

    # Create the file
    _nc = ncgen(filename, dims=dims, vars=vars, attr=attr, clobber=clobber,
                title=title)

    # Return the new file
    return _nc


def create_ini(filename, eta_rho=10, xi_rho=10, s_rho=1,
               reftime=default_epoch, clobber=False, cdl=None, title="My Ini"):
    """
    Create an initial condition file

    Parameters
    ----------
    filename : string
        name and path of file to create
    eta_rho: int, optional
        number of rows in the eta direction
    xi_rho: int, optional
        number of columns in the xi direction
    s_rho: int, optional
        number of s-levels
    reftime: datetime, optional
        date of epoch for time origin in netcdf
    clobber: bool, optional
        If True, clobber any existing files and recreate. If False, use
        the existing file definition
    cdl: string, optional,
        Use the specified CDL file as the definition for the new
        netCDF file.
    title: string, optional
        netcdf attribute title

    Returns
    -------
    nc, netCDF4 object

    """
    # Generate the Structure
    dims, vars, attr = cdl_parser(
        _cdl_dir + "ini_hydro.cdl" if cdl is None else cdl)

    # Fill in the appropriate dimension values
    dims = _set_grid_dimensions(dims, eta_rho, xi_rho, s_rho)
    vars = _set_time_ref(vars, "ocean_time", reftime)

    # Create the file
    _nc = ncgen(filename, dims=dims, vars=vars, attr=attr, clobber=clobber,
                title=title)

    # Return the new file
    return _nc


def create_nudge_coef(filename, eta_rho=10, xi_rho=10, s_rho=1, clobber=False,
                      cdl=None, title="My Nudging"):
    """
    Create a nudging coefficients file

    Parameters
    ----------
    filename : string
        name and path of file to create
    eta_rho: int, optional
        number of rows in the eta direction
    xi_rho: int, optional
        number of columns in the xi direction
    s_rho: int, optional
        number of s-levels
    clobber: bool, optional
        If True, clobber any existing files and recreate. If False, use
        the existing file definition
    cdl: string, optional,
        Use the specified CDL file as the definition for the new
        netCDF file.
    title: string, optional
        netcdf attribute title

    Returns
    -------
    nc, netCDF4 object

    """
    # Generate the Structure
    dims, vars, attr = cdl_parser(
        _cdl_dir + "nudge_coef.cdl" if cdl is None else cdl)

    # Fill in the appropriate dimension values
    dims = _set_grid_dimensions(dims, eta_rho, xi_rho, s_rho)

    # Create the file
    _nc = ncgen(filename, dims=dims, vars=vars, attr=attr, clobber=clobber,
                title=title)

    # Return the new file
    return _nc


def create_da_obs(filename, state_variable=20, survey=1, provenance=None,
                  clobber=False, cdl=None, title="My Observations"):
    """
    Create an assimilation observations file

    Parameters
    ----------
    filename : string
        name and path of file to create
    survey: int, optional
        number of surveys in the file
    state_variable: int, optional
        number of state variables in the observations
    provenance: string, optional
        Description of the provenance values
    reftime: datetime, optional
        date of epoch for time origin in netcdf
    clobber: bool, optional
        If True, clobber any existing files and recreate. If False, use
        the existing file definition
    cdl: string, optional,
        Use the specified CDL file as the definition for the new
        netCDF file.
    title: string, optional
        netcdf attribute title

    Returns
    -------
    nc, netCDF4 object


    """

    # Generate the Structure
    dims, vars, attr = cdl_parser(
        _cdl_dir + "s4dvar_obs.cdl" if cdl is None else cdl)

    # Fill in the appropriate dimension values
    dims["survey"] = survey
    dims["state_variable"] = state_variable

    # Set the provenance values in the global attributes
    if provenance is not None:
        attr["obs_provenance"] = str(provenance)

    # Create the file
    _nc = ncgen(filename, dims=dims, vars=vars, attr=attr, clobber=clobber,
                title=title, format="NETCDF3_64BIT")

    # Return the new file
    return _nc


def create_da_ray_obs(filename, ray_datum=1, provenance="None",
                      reftime=default_epoch, clobber=False,
                      cdl=None, title="My Observations"):
    """
    Create an acoustic ray assimilation observations file

    Parameters
    ----------
    filename : string
        name and path of file to create
    ray_datum: int, optional
        Number of rays to assimilate
    provenance: string, optional
        Description of the provenance values
    reftime: datetime, optional
        date of epoch for time origin in netcdf
    clobber: bool, optional
        If True, clobber any existing files and recreate. If False, use
        the existing file definition
    cdl: string, optional,
        Use the specified CDL file as the definition for the new
        netCDF file.
    title: string, optional
        netcdf attribute title

    Returns
    -------
    nc, netCDF4 object

    """

    # Generate the Structure
    dims, vars, attr = cdl_parser(
        _cdl_dir + "s4dvar_obs_ray.cdl" if cdl is None else cdl)

    # Fill in the appropriate dimension values
    dims["ray_datum"] = ray_datum
    vars = _set_time_ref(vars, "obs_time", reftime)

    # Set the provenance values in the global attributes
    attr["obs_provenance"] = provenance

    # Create the file
    _nc = ncgen(filename, dims=dims, vars=vars, attr=attr, clobber=clobber,
                title=title)

    # Return the new file
    return _nc


def create_da_bry_std(filename, eta_rho=10, xi_rho=10, s_rho=1, bry=4,
                      reftime=default_epoch, clobber=False, cdl=None,
                      title="My BRY STD"):
    """
    Create a boundaries standard deviation file

    Parameters
    ----------
    filename : string
        name and path of file to create
    eta_rho: int, optional
        number of rows in the eta direction
    xi_rho: int, optional
        number of columns in the xi direction
    s_rho: int, optional
        number of s-levels
    bry: int, optional
        number of open boundaries to specify
    reftime: datetime, optional
        date of epoch for time origin in netcdf
    clobber: bool, optional
        If True, clobber any existing files and recreate. If False, use
        the existing file definition
    cdl: string, optional,
        Use the specified CDL file as the definition for the new
        netCDF file.
    title: string, optional
        netcdf attribute title

    Returns
    -------
    nc, netCDF4 object

    """
    # Generate the Structure
    dims, vars, attr = cdl_parser(
        _cdl_dir + "s4dvar_std_b.cdl" if cdl is None else cdl)

    # Fill in the appropriate dimension values
    dims = _set_grid_dimensions(dims, eta_rho, xi_rho, s_rho)
    dims["IorJ"] = max(eta_rho, xi_rho)
    dims["boundary"] = bry
    vars = _set_time_ref(vars, "ocean_time", reftime)

    # Create the file
    _nc = ncgen(filename, dims=dims, vars=vars, attr=attr, clobber=clobber,
                title=title)

    # Return the new file
    return _nc


def create_da_frc_std(filename, eta_rho=10, xi_rho=10, s_rho=1,
                      reftime=default_epoch, clobber=False,
                      cdl=None, title="My FRC STD"):
    """
    Create a forcing standard deviation file

    Parameters
    ----------
    filename : string
        name and path of file to create
    eta_rho: int, optional
        number of rows in the eta direction
    xi_rho: int, optional
        number of columns in the xi direction
    s_rho: int, optional
        number of s-levels
    reftime: datetime, optional
        date of epoch for time origin in netcdf
    clobber: bool, optional
        If True, clobber any existing files and recreate. If False, use
        the existing file definition
    cdl: string, optional,
        Use the specified CDL file as the definition for the new
        netCDF file.
    title: string, optional
        netcdf attribute title

    Returns
    -------
    nc, netCDF4 object

    """
    # Generate the Structure
    dims, vars, attr = cdl_parser(
        _cdl_dir + "s4dvar_std_f.cdl" if cdl is None else cdl)

    # Fill in the appropriate dimension values
    dims = _set_grid_dimensions(dims, eta_rho, xi_rho, s_rho)
    vars = _set_time_ref(vars, "ocean_time", reftime)

    # Create the file
    _nc = ncgen(filename, dims=dims, vars=vars, attr=attr, clobber=clobber,
                title=title)

    # Return the new file
    return _nc


def create_da_ini_std(filename, eta_rho=10, xi_rho=10, s_rho=1,
                      reftime=default_epoch, clobber=False,
                      cdl=None, title="My INI STD"):
    """
    Create an initialization standard deviation file

    Parameters
    ----------
    filename : string
        name and path of file to create
    eta_rho: int, optional
        number of rows in the eta direction
    xi_rho: int, optional
        number of columns in the xi direction
    s_rho: int, optional
        number of s-levels
    reftime: datetime, optional
        date of epoch for time origin in netcdf
    clobber: bool, optional
        If True, clobber any existing files and recreate. If False, use
        the existing file definition
    cdl: string, optional,
        Use the specified CDL file as the definition for the new
        netCDF file.
    title: string, optional
        netcdf attribute title

    Returns
    -------
    nc, netCDF4 object

    """
    # Generate the Structure
    dims, vars, attr = cdl_parser(
        _cdl_dir + "s4dvar_std_i.cdl" if cdl is None else cdl)

    # Fill in the appropriate dimension values
    dims = _set_grid_dimensions(dims, eta_rho, xi_rho, s_rho)
    vars = _set_time_ref(vars, "ocean_time", reftime)

    # Create the file
    _nc = ncgen(filename, dims=dims, vars=vars, attr=attr, clobber=clobber,
                title=title)

    # Return the new file
    return _nc


def create_da_model_std(filename, eta_rho=10, xi_rho=10, s_rho=1,
                        reftime=default_epoch, clobber=False,
                        cdl=None, title="My Model STD"):
    """
    Create an time varying model standard deviation file

    Parameters
    ----------
    filename : string
        name and path of file to create
    eta_rho: int, optional
        number of rows in the eta direction
    xi_rho: int, optional
        number of columns in the xi direction
    s_rho: int, optional
        number of s-levels
    reftime: datetime, optional
        date of epoch for time origin in netcdf
    clobber: bool, optional
        If True, clobber any existing files and recreate. If False, use
        the existing file definition
    cdl: string, optional,
        Use the specified CDL file as the definition for the new
        netCDF file.
    title: string, optional
        netcdf attribute title

    Returns
    -------
    nc, netCDF4 object

    """
    # Generate the Structure
    dims, vars, attr = cdl_parser(
        _cdl_dir + "s4dvar_std_m.cdl" if cdl is None else cdl)

    # Fill in the appropriate dimension values
    dims = _set_grid_dimensions(dims, eta_rho, xi_rho, s_rho)
    vars = _set_time_ref(vars, "ocean_time", reftime)

    # Create the file
    _nc = ncgen(filename, dims=dims, vars=vars, attr=attr, clobber=clobber,
                title=title)

    # Return the new file
    return _nc


def create_zlevel_grid(filename, lat=10, lon=10, depth=1,
                       clobber=False, cdl=None,
                       title="Zlevel Grid", dims=2):
    """
    Create z-level grid file

    Parameters
    ----------
    filename : string
        name and path of file to create
    lat: int, optional
        number of latitudinal rows
    lon: int, optional
        number of longitudinal columns
    depth: int, optional
        number of z-levels
    clobber: bool, optional
        If True, clobber any existing files and recreate. If False, use
        the existing file definition
    cdl: string, optional,
        Use the specified CDL file as the definition for the new
        netCDF file.
    title: string, optional
        netcdf attribute title
    dims: int, optional
        number of dimensions to use for lat/lon

    Returns
    -------
    nc, netCDF4 object

    """
    if cdl == None:
        if dims == 1:
            cdlfile = _cdl_dir + "zlevel_1d_grid.cdl"
        else:
            cdlfile = _cdl_dir + "zlevel_2d_grid.cdl"
    else:
        cdlfile = cdl

    # Generate the Structure
    dims, vars, attr = cdl_parser(cdlfile)

    # Fill in the appropriate dimension values
    dims["lat"] = lat
    dims["lon"] = lon
    dims["depth"] = depth

    # Create the file
    _nc = ncgen(filename, dims=dims, vars=vars, attr=attr, clobber=clobber,
                title=title)

    # Return the new file
    return _nc


def create_zlevel(filename, lat=10, lon=10, depth=1,
                  reftime=default_epoch,
                  clobber=False, cdl=None,
                  title="Zlevel Model Data", dims=2):
    """
    Create an time varying model standard deviation file

    Parameters
    ----------
    filename : string
        name and path of file to create
    lat: int, optional
        number of latitudinal rows
    lon: int, optional
        number of longitudinal columns
    depth: int, optional
        number of z-levels
    reftime: datetime, optional
        date of epoch for time origin in netcdf
    clobber: bool, optional
        If True, clobber any existing files and recreate. If False, use
        the existing file definition
    cdl: string, optional,
        Use the specified CDL file as the definition for the new
        netCDF file.
    title: string, optional
        netcdf attribute title
    dims: int, optional
        number of dimensions to use for lat/lon

    Returns
    -------
    nc, netCDF4 object

    """
    if cdl == None:
        if dims == 1:
            cdlfile = _cdl_dir + "zlevel_1d.cdl"
        else:
            cdlfile = _cdl_dir + "zlevel_2d.cdl"
    else:
        cdlfile = cdl

    # Generate the Structure
    dims, vars, attr = cdl_parser(cdlfile)

    # Fill in the appropriate dimension values
    dims["lat"] = lat
    dims["lon"] = lon
    dims["depth"] = depth
    vars = _set_time_ref(vars, "time", reftime)

    # Create the file
    _nc = ncgen(filename, dims=dims, vars=vars, attr=attr, clobber=clobber,
                title=title)

    # Return the new file
    return _nc


if __name__ == "__main__":
    grid = create_zlevel("test.nc")<|MERGE_RESOLUTION|>--- conflicted
+++ resolved
@@ -95,22 +95,8 @@
             _nc.createDimension(dim, dims[dim])
         # Loop over the variables and add them
         for var in vars:
-<<<<<<< HEAD
             add_variable(_nc, var)
 
-=======
-            if var["dims"][0]:
-                nvar = _nc.createVariable(var["name"], var["type"],
-                                          var["dims"])
-            else:
-                nvar = _nc.createVariable(var["name"], var["type"])
-            try:
-                for key in var["attr"]:
-                    nvar.setncattr(key,
-                                   __number_or_string(var["attr"][key]))
-            except KeyError:
-                pass
->>>>>>> ce5f5d4b
         # Add global attributes
         for a in attr:
             _nc.setncattr(a, attr[a])
